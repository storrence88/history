## [HEAD]

- `location.query` has no prototype
- Warn about protocol-relative URLs ([#243])
<<<<<<< HEAD
- **Bugfix:** Ignore errors when saving hash history state if
  `window.sessionStorage` is undefined ([#295])

[HEAD]: https://github.com/mjackson/history/compare/v3.0.0-2...HEAD
[#243]: https://github.com/mjackson/history/issues/243
[#295]: https://github.com/mjackson/history/issues/295
=======
- **Bugfix:** Fix replacing hash path in IE served via file protocol ([#126])

[HEAD]: https://github.com/mjackson/history/compare/v3.0.0-2...HEAD
[#243]: https://github.com/mjackson/history/issues/243
[#126]: https://github.com/mjackson/history/issues/126
>>>>>>> 0c0b7aab

## [v3.0.0-2]
> Apr 19, 2016

- Lower-cased UMD build file name

[v3.0.0-2]: https://github.com/mjackson/history/compare/v3.0.0-1...v3.0.0-2

## [v3.0.0-1]
> Apr 19, 2016

- Added `locationsAreEqual` to top-level exports
- **Breakage:** Removed support for `<base href>` as `basename` ([#94])
- Removed dependency on `deep-equal`

[v3.0.0-1]: https://github.com/mjackson/history/compare/v3.0.0-0...v3.0.0-1
[#94]: https://github.com/mjackson/history/issues/94

## [3.0.0-0]
> Mar 19, 2016

- Added `history.getCurrentLocation()` method
- **Breakage:** `history.listen` no longer calls the callback synchronously once.
  Use `history.getCurrentLocation` instead
- **Breakage:** `location.key` on the initial POP is `null`. Users who relied on
  this key may immediately use `replace` to get it back
- **Breakage:** `location.state` is `undefined` (instead of `null`) if the location
  has no state. This helps us know when we need to access session storage and when
  we can safely ignore it
- **Bugfix:** Hash history now uses a custom query string key/value pair only if
  the location has state. This obsoletes using `{ queryKey: false }` to prevent
  the query string from being used ([#163])
- **Bugfix:** Do not access `window.sessionStorage` unless the location has state.
  This should minimize the # of times we access session storage and allow users to
  opt-out of using it entirely by not using location state

[3.0.0-0]: https://github.com/mjackson/history/compare/v2.0.0...v3.0.0-0
[#163]: https://github.com/mjackson/history/issues/163

## [v2.0.0]
> Feb 4, 2016

- **Bugfix:** Fix search base logic with an empty query ([#221])
- **Bugfix:** Fail gracefully when Safari 5 security settings prevent access to window.sessionStorage ([#223])

[v2.0.0]: https://github.com/mjackson/history/compare/v2.0.0-rc3...v2.0.0
[#221]: https://github.com/mjackson/history/issues/221
[#223]: https://github.com/mjackson/history/pull/223

## [v2.0.0-rc3]
> Feb 3, 2016

- **Bugfix:** Don't convert same-path `PUSH` to `REPLACE` when `location.state` changes ([#179])
- **Bugfix:** Re-enable browser history on Chrome iOS ([#208])
- **Bugfix:** Properly support location descriptors in `history.createLocation` ([#200])

[v2.0.0-rc3]: https://github.com/mjackson/history/compare/v2.0.0-rc2...v2.0.0-rc3
[#179]: https://github.com/mjackson/history/pull/179
[#208]: https://github.com/mjackson/history/pull/208
[#200]: https://github.com/mjackson/history/pull/200

## [v2.0.0-rc2]
> Jan 9, 2016

- Add back deprecation warnings

[v2.0.0-rc2]: https://github.com/mjackson/history/compare/v2.0.0-rc1...v2.0.0-rc2

## [v2.0.0-rc1]
> Jan 2, 2016

- **Bugfix:** Don't create empty entries in session storage ([#177])

[v2.0.0-rc1]: https://github.com/mjackson/history/compare/v1.17.0...v2.0.0-rc1
[#177]: https://github.com/mjackson/history/pull/177

## [v1.17.0]
> Dec 19, 2015

- **Bugfix:** Don't throw in memory history when out of history entries ([#170])
- **Bugfix:** Fix the deprecation warnings on `createPath` and `createHref` ([#189])

[v1.17.0]: https://github.com/mjackson/history/compare/v1.16.0...v1.17.0
[#170]: https://github.com/mjackson/history/pull/170
[#189]: https://github.com/mjackson/history/pull/189

## [v1.16.0]
> Dec 10, 2015

- **Bugfix:** Silence all warnings that were introduced since 1.13 (see [reactjs/react-router#2682])
- Deprecate the `createLocation` method in the top-level exports
- Deprecate the `state` arg to `history.createLocation`

[v1.16.0]: https://github.com/mjackson/history/compare/v1.15.0...v1.16.0
[reactjs/react-router#2682]: https://github.com/reactjs/react-router/issues/2682

## [v1.15.0]
> Dec 7, 2015

- Accept location descriptors in `createPath` and `createHref` ([#173])
- Deprecate the `query` arg to `createPath` and `createHref` in favor of using location descriptor objects ([#173])

[v1.15.0]: https://github.com/mjackson/history/compare/v1.14.0...v1.15.0
[#173]: https://github.com/mjackson/history/pull/173

## [v1.14.0]
> Dec 6, 2015

- Accept objects in `history.push` and `history.replace` ([#141])
- Deprecate `history.pushState` and `history.replaceState` in favor of passing objects to `history.push` and `history.replace` ([#168])
- **Bugfix:** Disable browser history on Chrome iOS ([#146])
- **Bugfix:** Do not convert same-path PUSH to REPLACE if the hash has changed ([#167])
- Add ES2015 module build ([#152])
- Use query-string module instead of qs to save on bytes ([#121])

[v1.14.0]: https://github.com/mjackson/history/compare/v1.13.1...v1.14.0
[#121]: https://github.com/mjackson/history/issues/121
[#141]: https://github.com/mjackson/history/pull/141
[#146]: https://github.com/mjackson/history/pull/146
[#152]: https://github.com/mjackson/history/pull/152
[#167]: https://github.com/mjackson/history/pull/167
[#168]: https://github.com/mjackson/history/pull/168

## [v1.13.1]
> Nov 13, 2015

- Fail gracefully when Safari security settings prevent access to window.sessionStorage
- Pushing the currently active path will result in a replace to not create additional browser history entries ([#43])
- Strip the protocol and domain from `<base href>` ([#139])

[v1.13.1]: https://github.com/mjackson/history/compare/v1.13.0...v1.13.1
[#43]: https://github.com/mjackson/history/pull/43
[#139]: https://github.com/mjackson/history/pull/139

## [v1.13.0]
> Oct 28, 2015

- `useBasename` transparently handles trailing slashes ([#108])
- `useBasename` automatically uses the value of `<base href>` when no
  `basename` option is provided ([#94])

[v1.13.0]: https://github.com/mjackson/history/compare/v1.12.6...v1.13.0
[#108]: https://github.com/mjackson/history/pull/108
[#94]: https://github.com/mjackson/history/issues/94

## [v1.12.6]
> Oct 25, 2015

- Add `forceRefresh` option to `createBrowserHistory` that forces
  full page refreshes even when the browser supports pushState ([#95])

[v1.12.6]: https://github.com/mjackson/history/compare/v1.12.5...v1.12.6
[#95]: https://github.com/mjackson/history/issues/95

## [v1.12.5]
> Oct 11, 2015

- Un-deprecate top-level createLocation method
- Add ability to use `{ pathname, search, hash }` object anywhere
  a path can be used
- Fix `useQueries` handling of hashes ([#93])

[v1.12.5]: https://github.com/mjackson/history/compare/v1.12.4...v1.12.5
[#93]: https://github.com/mjackson/history/issues/93

## [v1.12.4]
> Oct 9, 2015

- Fix npm postinstall hook on Windows ([#62])

[v1.12.4]: https://github.com/mjackson/history/compare/v1.12.3...v1.12.4
[#62]: https://github.com/mjackson/history/issues/62

## [v1.12.3]
> Oct 7, 2015

- Fix listenBefore hooks not being called unless a listen hook was also registered ([#71])
- Add a warning when we cannot save state in Safari private mode ([#42])

[v1.12.3]: https://github.com/mjackson/history/compare/v1.12.2...v1.12.3
[#71]: https://github.com/mjackson/history/issues/71
[#42]: https://github.com/mjackson/history/issues/42

## [v1.12.2]
> Oct 6, 2015

- Fix hash support (see [comments in #51][#51-comments])

[v1.12.2]: https://github.com/mjackson/history/compare/v1.12.1...v1.12.2
[#51-comments]: https://github.com/mjackson/history/pull/51#issuecomment-143189672

## [v1.12.1]
> Oct 5, 2015

- Give `location` objects a `key` by default
- Deprecate `history.setState`

[v1.12.1]: https://github.com/mjackson/history/compare/v1.12.0...v1.12.1

## [v1.12.0]
> Oct 4, 2015

- Add `history.createLocation` instance method. This allows history enhancers such as `useQueries` to modify `location` objects when creating them directly
- Deprecate `createLocation` method on top-level exports

[v1.12.0]: https://github.com/mjackson/history/compare/v1.11.1...v1.12.0

## [v1.11.1]
> Sep 26, 2015

- Fix `location.basename` when location matches exactly ([#68])
- Allow transitions to be interrupted by another

[v1.11.1]: https://github.com/mjackson/history/compare/v1.11.0...v1.11.1
[#68]: https://github.com/mjackson/history/issues/68

## [v1.11.0]
> Sep 24, 2015

- Add `useBasename` history enhancer
- Add `history.listenBefore`
- Add `history.listenBeforeUnload` to `useBeforeUnload` history enhancer
- Deprecate (un)registerTransitionHook
- Deprecate (un)registerBeforeUnloadHook
- Fix installing directly from git repo

[v1.11.0]: https://github.com/mjackson/history/compare/v1.10.2...v1.11.0<|MERGE_RESOLUTION|>--- conflicted
+++ resolved
@@ -2,20 +2,14 @@
 
 - `location.query` has no prototype
 - Warn about protocol-relative URLs ([#243])
-<<<<<<< HEAD
 - **Bugfix:** Ignore errors when saving hash history state if
   `window.sessionStorage` is undefined ([#295])
+- **Bugfix:** Fix replacing hash path in IE served via file protocol ([#126])
 
 [HEAD]: https://github.com/mjackson/history/compare/v3.0.0-2...HEAD
 [#243]: https://github.com/mjackson/history/issues/243
 [#295]: https://github.com/mjackson/history/issues/295
-=======
-- **Bugfix:** Fix replacing hash path in IE served via file protocol ([#126])
-
-[HEAD]: https://github.com/mjackson/history/compare/v3.0.0-2...HEAD
-[#243]: https://github.com/mjackson/history/issues/243
 [#126]: https://github.com/mjackson/history/issues/126
->>>>>>> 0c0b7aab
 
 ## [v3.0.0-2]
 > Apr 19, 2016
